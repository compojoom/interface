import React, { useState } from 'react'
import styled, { css } from 'styled-components'
import { transparentize } from 'polished'

import { ReactComponent as Dropup } from '../../assets/images/dropup-blue.svg'
import { ReactComponent as Dropdown } from '../../assets/images/dropdown-blue.svg'

const SummaryWrapper = styled.div`
  color: ${({ error, theme }) => (error ? theme.salmonRed : theme.doveGray)};
  font-size: 0.75rem;
  text-align: center;
  margin-top: 1rem;
  padding-top: 1rem;
`

const SummaryWrapperContainer = styled.div`
  ${({ theme }) => theme.flexRowNoWrap};
  color: ${({ theme }) => theme.royalBlue};
  text-align: center;
  margin-top: 1rem;
  padding-top: 1rem;
  cursor: pointer;
  align-items: center;
  justify-content: center;
  font-size: 0.75rem;

  img {
    height: 0.75rem;
    width: 0.75rem;
  }
`

const Details = styled.div`
  background-color: ${({ theme }) => theme.concreteGray};
<<<<<<< HEAD
  padding: 1.5rem;
  padding-bottom: 1rem;
=======
  /* padding: 1.25rem 1.25rem 1rem 1.25rem; */
>>>>>>> 66604cf4
  border-radius: 1rem;
  font-size: 0.75rem;
  margin: 1rem 0.5rem 0 0.5rem;
`

const ErrorSpan = styled.span`
  margin-right: 12px;
  font-size: 0.75rem;
  line-height: 0.75rem;

  color: ${({ isError, theme }) => isError && theme.salmonRed};
  ${({ slippageWarning, highSlippageWarning, theme }) =>
    highSlippageWarning
      ? css`
          color: ${theme.salmonRed};
          font-weight: 600;
        `
      : slippageWarning &&
        css`
          background-color: ${transparentize(0.6, theme.warningYellow)};
          font-weight: 600;
          padding: 0.25rem;
        `}
`

const WrappedDropup = ({ isError, highSlippageWarning, ...rest }) => <Dropup {...rest} />
const ColoredDropup = styled(WrappedDropup)`
  path {
    stroke: ${({ isError, theme }) => isError && theme.salmonRed};

    ${({ highSlippageWarning, theme }) =>
      highSlippageWarning &&
      css`
        stroke: ${theme.salmonRed};
      `}
  }
`

const WrappedDropdown = ({ isError, highSlippageWarning, ...rest }) => <Dropdown {...rest} />
const ColoredDropdown = styled(WrappedDropdown)`
  path {
    stroke: ${({ isError, theme }) => isError && theme.salmonRed};

    ${({ highSlippageWarning, theme }) =>
      highSlippageWarning &&
      css`
        stroke: ${theme.salmonRed};
      `}
  }
`

export default function ContextualInfo({
  openDetailsText = 'Advanced Details',
  closeDetailsText = 'Hide Advanced',
  contextualInfo = '',
  allowExpand = false,
  isError = false,
  slippageWarning,
  highSlippageWarning,
  dropDownContent
}) {
  const [showDetails, setShowDetails] = useState(false)
  return !allowExpand ? (
    <SummaryWrapper>{contextualInfo}</SummaryWrapper>
  ) : (
    <>
      <SummaryWrapperContainer onClick={() => setShowDetails(s => !s)}>
        <>
          <ErrorSpan isError={isError} slippageWarning={slippageWarning} highSlippageWarning={highSlippageWarning}>
            {(slippageWarning || highSlippageWarning) && (
              <span role="img" aria-label="warning">
                ⚠️
              </span>
            )}
            {contextualInfo ? contextualInfo : showDetails ? closeDetailsText : openDetailsText}
          </ErrorSpan>
          {showDetails ? (
            <ColoredDropup isError={isError} highSlippageWarning={highSlippageWarning} />
          ) : (
            <ColoredDropdown isError={isError} highSlippageWarning={highSlippageWarning} />
          )}
        </>
      </SummaryWrapperContainer>
      {showDetails && <Details>{dropDownContent()}</Details>}
    </>
  )
}<|MERGE_RESOLUTION|>--- conflicted
+++ resolved
@@ -32,12 +32,7 @@
 
 const Details = styled.div`
   background-color: ${({ theme }) => theme.concreteGray};
-<<<<<<< HEAD
-  padding: 1.5rem;
-  padding-bottom: 1rem;
-=======
   /* padding: 1.25rem 1.25rem 1rem 1.25rem; */
->>>>>>> 66604cf4
   border-radius: 1rem;
   font-size: 0.75rem;
   margin: 1rem 0.5rem 0 0.5rem;
