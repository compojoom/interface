--- conflicted
+++ resolved
@@ -1,9 +1,5 @@
 import { BaseVariant, FeatureFlag, featureFlagSettings, useUpdateFlag } from 'featureFlags'
-<<<<<<< HEAD
-import { useFiatOnrampFlag } from 'featureFlags/flags/fiatOnramp'
-=======
 import { LandingRedirectVariant, useLandingRedirectFlag } from 'featureFlags/flags/landingRedirect'
->>>>>>> c8086e3c
 import { Permit2Variant, usePermit2Flag } from 'featureFlags/flags/permit2'
 import { TraceJsonRpcVariant, useTraceJsonRpcFlag } from 'featureFlags/flags/traceJsonRpc'
 import { useAtomValue, useUpdateAtom } from 'jotai/utils'
@@ -214,17 +210,10 @@
         label="Permit 2 / Universal Router"
       />
       <FeatureFlagOption
-<<<<<<< HEAD
-        variant={BaseVariant}
-        value={useFiatOnrampFlag()}
-        featureFlag={FeatureFlag.fiatOnramp}
-        label="Fiat on-ramp"
-=======
         variant={LandingRedirectVariant}
         value={useLandingRedirectFlag()}
         featureFlag={FeatureFlag.landingRedirect}
         label="Landing Page Redirect"
->>>>>>> c8086e3c
       />
       <FeatureFlagGroup name="Debug">
         <FeatureFlagOption
